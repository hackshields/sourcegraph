import { LoadingSpinner } from '@sourcegraph/react-loading-spinner'
import DeleteIcon from 'mdi-react/DeleteIcon'
import InformationOutlineIcon from 'mdi-react/InformationOutlineIcon'
import React, { FunctionComponent, useCallback, useEffect, useMemo, useState } from 'react'
import { Redirect, RouteComponentProps } from 'react-router'
import { SchedulerLike, timer } from 'rxjs'
import { catchError, concatMap, delay, repeatWhen, takeWhile } from 'rxjs/operators'
import { LSIFUploadState } from '../../../../../shared/src/graphql-operations'
import { TelemetryProps } from '../../../../../shared/src/telemetry/telemetryService'
import { asError, ErrorLike, isErrorLike } from '../../../../../shared/src/util/errors'
import { useObservable } from '../../../../../shared/src/util/useObservable'
import { ErrorAlert } from '../../../components/alerts'
import { PageHeader } from '../../../components/PageHeader'
import { PageTitle } from '../../../components/PageTitle'
import { LsifUploadFields } from '../../../graphql-operations'
import { CodeIntelStateBanner } from '../shared/CodeIntelStateBanner'
import { deleteLsifUpload, fetchLsifUpload as defaultFetchUpload } from './backend'
import { CodeIntelUploadMeta } from './CodeIntelUploadMeta'
import { CodeIntelUploadTimeline } from './CodeIntelUploadTimeline'

export interface CodeIntelUploadPageProps extends RouteComponentProps<{ id: string }>, TelemetryProps {
    fetchLsifUpload?: typeof defaultFetchUpload
    now?: () => Date
    /** Scheduler for the refresh timer */
    scheduler?: SchedulerLike
}

const REFRESH_INTERVAL_MS = 5000

const classNamesByState = new Map([
    [LSIFUploadState.COMPLETED, 'alert-success'],
    [LSIFUploadState.ERRORED, 'alert-danger'],
])

export const CodeIntelUploadPage: FunctionComponent<CodeIntelUploadPageProps> = ({
    scheduler,
    match: {
        params: { id },
    },
    fetchLsifUpload = defaultFetchUpload,
    telemetryService,
    now,
}) => {
    useEffect(() => telemetryService.logViewEvent('CodeIntelUpload'), [telemetryService])

    const [deletionOrError, setDeletionOrError] = useState<'loading' | 'deleted' | ErrorLike>()

    const uploadOrError = useObservable(
        useMemo(
            () =>
                timer(0, REFRESH_INTERVAL_MS, scheduler).pipe(
                    concatMap(() =>
                        fetchLsifUpload({ id }).pipe(
                            catchError((error): [ErrorLike] => [asError(error)]),
                            repeatWhen(observable => observable.pipe(delay(REFRESH_INTERVAL_MS)))
                        )
                    ),
                    takeWhile(shouldReload, true)
                ),
            [id, scheduler, fetchLsifUpload]
        )
    )

    const deleteUpload = useCallback(async (): Promise<void> => {
        if (!uploadOrError || isErrorLike(uploadOrError)) {
            return
        }

        let description = `${uploadOrError.inputCommit.slice(0, 7)}`
        if (uploadOrError.inputRoot) {
            description += ` rooted at ${uploadOrError.inputRoot}`
        }

        if (!window.confirm(`Delete upload for commit ${description}?`)) {
            return
        }

        setDeletionOrError('loading')

        try {
            await deleteLsifUpload({ id }).toPromise()
            setDeletionOrError('deleted')
        } catch (error) {
            setDeletionOrError(error)
        }
    }, [id, uploadOrError])

    return deletionOrError === 'deleted' ? (
        <Redirect to="." />
    ) : isErrorLike(deletionOrError) ? (
        <ErrorAlert prefix="Error deleting LSIF upload" error={deletionOrError} />
    ) : (
        <div className="site-admin-lsif-upload-page w-100 web-content">
            <PageTitle title="Code intelligence - uploads" />
            {isErrorLike(uploadOrError) ? (
                <ErrorAlert prefix="Error loading LSIF upload" error={uploadOrError} />
            ) : !uploadOrError ? (
                <LoadingSpinner className="icon-inline" />
            ) : (
                <>
                    <PageHeader
                        path={[
                            {
                                text: (
                                    <>
                                        <span className="text-muted">Upload for commit</span>
                                        <span className="ml-2">
                                            {uploadOrError.projectRoot
                                                ? uploadOrError.projectRoot.commit.abbreviatedOID
                                                : uploadOrError.inputCommit.slice(0, 7)}
                                        </span>
                                        <span className="ml-2 text-muted">indexed by</span>
                                        <span className="ml-2">{uploadOrError.inputIndexer}</span>
                                        <span className="ml-2 text-muted">rooted at</span>
                                        <span className="ml-2">
                                            {(uploadOrError.projectRoot
                                                ? uploadOrError.projectRoot.path
                                                : uploadOrError.inputRoot) || '/'}
                                        </span>
                                    </>
                                ),
                            },
                        ]}
                        actions={
                            <CodeIntelDeleteUpload deleteUpload={deleteUpload} deletionOrError={deletionOrError} />
                        }
                        className="mb-3"
                    />
                    <CodeIntelStateBanner
                        state={uploadOrError.state}
                        placeInQueue={uploadOrError.placeInQueue}
                        failure={uploadOrError.failure}
                        typeName="upload"
                        pluralTypeName="uploads"
                        className={classNamesByState.get(uploadOrError.state)}
                    />
                    {uploadOrError.isLatestForRepo && (
                        <div className="mb-3">
                            <InformationOutlineIcon className="icon-inline" /> This upload can answer queries for the
                            tip of the default branch and are targets of cross-repository find reference operations.
                        </div>
                    )}
                    <div className="card mb-3">
                        <div className="card-body">
                            <CodeIntelUploadMeta node={uploadOrError} now={now} />
                        </div>
                    </div>
<<<<<<< HEAD
                    <CodeIntelUploadTimeline upload={uploadOrError} now={now} className="mb-3" />
=======
                    <CodeIntelUploadTimeline now={now} upload={uploadOrError} className="mb-3" />
>>>>>>> 8d083e47
                </>
            )}
        </div>
    )
}

const terminalStates = new Set([LSIFUploadState.COMPLETED, LSIFUploadState.ERRORED])

function shouldReload(upload: LsifUploadFields | ErrorLike | null | undefined): boolean {
    return !isErrorLike(upload) && !(upload && terminalStates.has(upload.state))
}

interface CodeIntelDeleteUploadProps {
    deleteUpload: () => Promise<void>
    deletionOrError?: 'loading' | 'deleted' | ErrorLike
}

const CodeIntelDeleteUpload: FunctionComponent<CodeIntelDeleteUploadProps> = ({ deleteUpload, deletionOrError }) => (
    <button
        type="button"
        className="btn btn-outline-danger"
        onClick={deleteUpload}
        disabled={deletionOrError === 'loading'}
        aria-describedby="upload-delete-button-help"
        data-tooltip="Deleting this upload makes it immediately unavailable to answer code intelligence queries."
    >
        <DeleteIcon className="icon-inline" /> Delete upload
    </button>
)<|MERGE_RESOLUTION|>--- conflicted
+++ resolved
@@ -145,11 +145,7 @@
                             <CodeIntelUploadMeta node={uploadOrError} now={now} />
                         </div>
                     </div>
-<<<<<<< HEAD
                     <CodeIntelUploadTimeline upload={uploadOrError} now={now} className="mb-3" />
-=======
-                    <CodeIntelUploadTimeline now={now} upload={uploadOrError} className="mb-3" />
->>>>>>> 8d083e47
                 </>
             )}
         </div>
