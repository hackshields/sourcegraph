import React, { useCallback, useState, useEffect } from 'react'
import { LoadingSpinner } from '@sourcegraph/react-loading-spinner'
<<<<<<< HEAD

import * as H from 'history'
=======
>>>>>>> 3e5cf443

import { CodeHostItem } from './CodeHostItem'
import { PageTitle } from '../../../components/PageTitle'
import { AddExternalServiceOptions } from '../../../components/externalServices/externalServices'
import { queryExternalServices } from '../../../components/externalServices/backend'
import { ErrorAlert } from '../../../components/alerts'
import { Link } from '../../../../../shared/src/components/Link'
import { isDefined, keyExistsIn } from '../../../../../shared/src/util/types'

import { asError, ErrorLike, isErrorLike } from '../../../../../shared/src/util/errors'
import { Scalars, ExternalServiceKind, ListExternalServiceFields } from '../../../graphql-operations'
import { eventLogger } from '../../../tracking/eventLogger'
import { SourcegraphContext } from '../../../jscontext'

// type AuthProvider = SourcegraphContext['authProviders'][0]
// type ServiceType = AuthProvider['serviceType']
// type AuthProvidersByType = Partial<Record<ServiceType, AuthProvider>>

export interface UserAddCodeHostsPageProps {
    userID: Scalars['ID']
    codeHostExternalServices: Record<string, AddExternalServiceOptions>
    routingPrefix: string
    context: Pick<SourcegraphContext, 'authProviders'>
}

type ServicesByKind = Partial<Record<ExternalServiceKind, ListExternalServiceFields>>
type Status = undefined | 'loading' | ServicesByKind | ErrorLike

const isServicesByKind = (status: Status): status is ServicesByKind =>
    typeof status === 'object' && Object.keys(status).every(key => keyExistsIn(key, ExternalServiceKind))

export const UserAddCodeHostsPage: React.FunctionComponent<UserAddCodeHostsPageProps> = ({
    userID,
    codeHostExternalServices,
    routingPrefix,
    /* context */
}) => {
    const [statusOrError, setStatusOrError] = useState<Status>()
    const [showAddReposFor, setShowAddReposFor] = useState('')

    const fetchExternalServices = useCallback(async () => {
        setStatusOrError('loading')

        const { nodes: fetchedServices } = await queryExternalServices({
            namespace: userID,
            first: null,
            after: null,
        }).toPromise()

        const services: ServicesByKind = fetchedServices.reduce<ServicesByKind>((accumulator, service) => {
            // backend constraint - non-admin users have only one external service per ExternalServiceKind
            accumulator[service.kind] = service
            return accumulator
        }, {})

        setShowAddReposFor('')
        setStatusOrError(services)
    }, [userID])

    useEffect(() => {
        eventLogger.logViewEvent('UserSettingsCodeHostConnections')
    }, [])

    useEffect(() => {
        fetchExternalServices().catch(error => {
            setStatusOrError(asError(error))
        })
    }, [fetchExternalServices])

    useEffect(() => {}, [statusOrError])

    const addNewService = useCallback(
        (service: ListExternalServiceFields): void => {
            if (isServicesByKind(statusOrError)) {
                setStatusOrError({ ...statusOrError, [service.kind]: service })
                // display "Add repos" banner only if we just added a connection
                // and there were no errors or warnings
                if (!service.lastSyncError && !service.warning) {
                    setShowAddReposFor(service.displayName)
                }
            }
        },
        [statusOrError]
    )

    const handleError = useCallback((error: ErrorLike): void => {
        // reset 'add your repositories banner', we only want one banner at the
        // time and errors will have it's own
        setShowAddReposFor('')
        setStatusOrError(error)
    }, [])

    const getServiceWarningFragment = ({ id, displayName }: ListExternalServiceFields): React.ReactFragment => (
        <div className="alert alert-danger my-4" key={id}>
            <strong className="align-middle">Could not connect to {displayName}.</strong>
            <span className="align-middle">
                {' '}
                Please remove {displayName} code host connection and try another token to restore the connection.
            </span>
        </div>
    )

    const codeHostOAuthButtons = isServicesByKind(statusOrError)
        ? Object.values(codeHostExternalServices).reduce(
              (accumulator: JSX.Element[], { kind, defaultDisplayName, icon: Icon }) => {
                  if (!statusOrError[kind]) {
                      accumulator.push(
                          <button
                              key={kind}
                              type="button"
                              className={`btn mr-2 ${kind === 'GITLAB' ? 'btn-gitlab' : 'btn-dark'}`}
                          >
                              <Icon className="icon-inline" /> {defaultDisplayName}
                          </button>
                      )
                  }

                  return accumulator
              },
              []
          )
        : []

    return (
        <div className="add-user-code-hosts-page">
            <PageTitle title="Code host connections" />
            <div className="mb-4">
                <div className="d-flex justify-content-between align-items-center mb-3">
                    <h2 className="mb-0">Code host connections</h2>
                </div>
                <p className="text-muted">
                    Connect with your code hosts. Then,{' '}
                    <Link className="text-primary" to={`${routingPrefix}/repositories`}>
                        add repositories
                    </Link>{' '}
                    to search with Sourcegraph.
                </p>
            </div>

            {showAddReposFor && (
                <div className="alert alert-success mb-4" role="alert">
                    Connected with {showAddReposFor}. Next,{' '}
                    <Link className="text-primary" to={`${routingPrefix}/repositories`}>
                        <b>add your repositories →</b>
                    </Link>
                </div>
            )}

            {/* display external service errors */}
            {isServicesByKind(statusOrError) &&
                Object.values(statusOrError)
                    .filter(isDefined)
                    // Services may return warnings/errors immediately or after
                    // the sync. We want to display an alert for both.
                    .filter(service => service.warning || service.lastSyncError)
                    .map(getServiceWarningFragment)}

            {/* display other errors */}
            {isErrorLike(statusOrError) && (
                <ErrorAlert error={statusOrError} prefix="Code host action error" icon={false} />
            )}

            {codeHostExternalServices && isServicesByKind(statusOrError) ? (
                <>
                    {codeHostOAuthButtons.length > 0 && (
                        <div className="border rounded p-4 mb-4">
                            <b>Connect with code host</b>
                            <div className="container">
                                <div className="row py-3">{codeHostOAuthButtons}</div>
                                <div className="row">
                                    <span className="text-muted">
                                        Learn more about{' '}
                                        <Link className="text-primary" to="/will-be-added-soon">
                                            code host connections
                                        </Link>
                                    </span>
                                </div>
                            </div>
                        </div>
                    )}

                    <ul className="list-group">
                        {Object.entries(codeHostExternalServices).map(([id, { kind, defaultDisplayName, icon }]) => (
                            <li key={id} className="list-group-item">
                                <CodeHostItem
                                    service={isServicesByKind(statusOrError) ? statusOrError[kind] : undefined}
                                    userID={userID}
                                    kind={kind}
                                    name={defaultDisplayName}
                                    icon={icon}
                                    onDidAdd={addNewService}
                                    onDidRemove={fetchExternalServices}
                                    onDidError={handleError}
                                />
                            </li>
                        ))}
                    </ul>
                </>
            ) : (
                <div className="d-flex justify-content-center">
                    <LoadingSpinner className="icon-inline" />
                </div>
            )}
        </div>
    )
}<|MERGE_RESOLUTION|>--- conflicted
+++ resolved
@@ -1,10 +1,5 @@
 import React, { useCallback, useState, useEffect } from 'react'
 import { LoadingSpinner } from '@sourcegraph/react-loading-spinner'
-<<<<<<< HEAD
-
-import * as H from 'history'
-=======
->>>>>>> 3e5cf443
 
 import { CodeHostItem } from './CodeHostItem'
 import { PageTitle } from '../../../components/PageTitle'
