--- conflicted
+++ resolved
@@ -2,12 +2,8 @@
 import { Observable, fromEvent, Subscription, OperatorFunction, pipe, Subscriber, Notification } from 'rxjs'
 import { defaultIfEmpty, map, materialize, scan } from 'rxjs/operators'
 import * as GQL from '../../../shared/src/graphql/schema'
-<<<<<<< HEAD
 import { appendContextFilterToQuery } from '../../../shared/src/search/util'
-import { asError, isErrorLike } from '../../../shared/src/util/errors'
-=======
 import { asError, ErrorLike, isErrorLike } from '../../../shared/src/util/errors'
->>>>>>> 1744e9c0
 import { SearchPatternType } from '../graphql-operations'
 
 // This is an initial proof of concept implementation of search streaming.
