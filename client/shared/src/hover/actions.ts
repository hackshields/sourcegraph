import { HoveredToken, LOADER_DELAY, MaybeLoadingResult, emitLoading } from '@sourcegraph/codeintellify'
import { Location } from '@sourcegraph/extension-api-types'
import * as H from 'history'
import { isEqual, uniqWith } from 'lodash'
import { combineLatest, merge, Observable, of, Subscription, Unsubscribable, concat, from } from 'rxjs'
import {
    catchError,
    delay,
    distinctUntilChanged,
    filter,
    first,
    map,
    share,
    switchMap,
    takeUntil,
    scan,
    mapTo,
} from 'rxjs/operators'
import { WorkspaceRoot } from 'sourcegraph'
import { ActionItemAction } from '../actions/ActionItem'
import { wrapRemoteObservable } from '../api/client/api/common'
import { Context } from '../api/client/context/context'
import { parse, parseTemplate } from '../api/client/context/expr/evaluator'
import { Services } from '../api/client/services'
import { WorkspaceRootWithMetadata } from '../api/client/services/workspaceService'
import { ContributableMenu, TextDocumentPositionParameters } from '../api/protocol'
import { isPrivateRepoPublicSourcegraphComErrorLike } from '../backend/errors'
import { resolveRawRepoName } from '../backend/repo'
import { getContributedActionItems } from '../contributions/contributions'
import { Controller, ExtensionsControllerProps } from '../extensions/controller'
import { PlatformContext, PlatformContextProps, URLToFileContext } from '../platform/context'
import { asError, ErrorLike, isErrorLike } from '../util/errors'
import { makeRepoURI, parseRepoURI, withWorkspaceRootInputRevision, isExternalLink } from '../util/url'
import { HoverContext } from './HoverOverlay'

const LOADING = 'loading' as const

/**
 * This function is passed to {@link module:@sourcegraph/codeintellify.createHoverifier}, which uses it to fetch
 * the list of buttons to display on the hover tooltip. This function in turn determines that by looking at all
 * action contributions for the "hover" menu. It also defines two builtin hover actions: "Go to definition" and
 * "Find references".
 */
export function getHoverActions(
    {
        extensionsController,
        platformContext,
    }: ExtensionsControllerProps & PlatformContextProps<'urlToFile' | 'requestGraphQL'>,
    hoverContext: HoveredToken & HoverContext
): Observable<ActionItemAction[]> {
    return getHoverActionsContext(
        {
            extensionsController,
            platformContext,
            getDefinition: parameters =>
                from(extensionsController.extHostAPI).pipe(
                    switchMap(extensionHostAPI => wrapRemoteObservable(extensionHostAPI.getDefinition(parameters)))
                ),
        },
        hoverContext
    ).pipe(
        switchMap(context =>
            extensionsController.services.contribution
                .getContributions(undefined, context)
                .pipe(map(contributions => getContributedActionItems(contributions, ContributableMenu.Hover)))
        )
    )
}

/**
 * The scoped context properties for the hover.
 *
 * @internal
 */
export interface HoverActionsContext extends Context<TextDocumentPositionParameters> {
    ['goToDefinition.showLoading']: boolean
    ['goToDefinition.url']: string | null
    ['goToDefinition.notFound']: boolean
    ['goToDefinition.error']: boolean
    ['findReferences.url']: string | null
    hoverPosition: TextDocumentPositionParameters & URLToFileContext
}

/**
 * Returns an observable that emits the scoped context for the hover upon subscription and whenever it changes.
 *
 * @internal
 */
export function getHoverActionsContext(
    {
        extensionsController,
        getDefinition,
        platformContext: { urlToFile, requestGraphQL },
    }: {
        getDefinition: (parameters: TextDocumentPositionParameters) => Observable<MaybeLoadingResult<Location[]>>
        extensionsController: {
            services: {
                workspace: {
                    roots: { value: readonly WorkspaceRootWithMetadata[] }
                }
                textDocumentReferences: Pick<Services['textDocumentReferences'], 'providersForDocument'>
            }
        }
        platformContext: Pick<PlatformContext, 'urlToFile' | 'requestGraphQL'>
    },
    hoverContext: HoveredToken & HoverContext
): Observable<Context<TextDocumentPositionParameters>> {
    const parameters: TextDocumentPositionParameters & URLToFileContext = {
        textDocument: { uri: makeRepoURI(hoverContext) },
        position: { line: hoverContext.line - 1, character: hoverContext.character - 1 },
        part: hoverContext.part,
    }
<<<<<<< HEAD
    const definitionURLOrError = getDefinitionURL(
        { urlToFile, requestGraphQL },
        extensionsController.services,
        [], // TODO
        parameters
    ).pipe(
=======
    const definitionURLOrError = getDefinition(parameters).pipe(
        getDefinitionURL({ urlToFile, requestGraphQL }, extensionsController.services, parameters),
>>>>>>> d32e94d3
        catchError((error): [MaybeLoadingResult<ErrorLike>] => [{ isLoading: false, result: asError(error) }]),
        share()
    )

    return combineLatest([
        // definitionURLOrError:
        definitionURLOrError.pipe(emitLoading<UIDefinitionURL | ErrorLike, null>(LOADER_DELAY, null)),

        // hasReferenceProvider:
        // Only show "Find references" if a reference provider is registered. Unlike definitions, references are
        // not preloaded and here just involve statically constructing a URL, so no need to indicate loading.
        extensionsController.services.textDocumentReferences
            .providersForDocument(parameters.textDocument)
            .pipe(map(providers => providers.length !== 0)),

        // showFindReferences:
        // If there is no definition, delay showing "Find references" because it is likely that the token is
        // punctuation or something else that has no meaningful references. This reduces UI jitter when it can be
        // quickly determined that there is no definition. TODO(sqs): Allow reference providers to register
        // "trigger characters" or have a "hasReferences" method to opt-out of being called for certain tokens.
        merge(
            [false],
            of(true).pipe(
                delay(LOADER_DELAY),
                takeUntil(definitionURLOrError.pipe(filter(({ result }) => result !== null)))
            ),
            definitionURLOrError.pipe(
                filter(({ result }) => result !== null),
                mapTo(true)
            )
        ),
    ]).pipe(
        map(
            ([definitionURLOrError, hasReferenceProvider, showFindReferences]): HoverActionsContext => ({
                'goToDefinition.showLoading': definitionURLOrError === LOADING,
                'goToDefinition.url':
                    (definitionURLOrError !== LOADING &&
                        !isErrorLike(definitionURLOrError) &&
                        definitionURLOrError?.url) ||
                    null,
                'goToDefinition.notFound':
                    definitionURLOrError !== LOADING &&
                    !isErrorLike(definitionURLOrError) &&
                    definitionURLOrError === null,
                'goToDefinition.error': isErrorLike(definitionURLOrError) && (definitionURLOrError as any).stack,

                'findReferences.url':
                    hasReferenceProvider && showFindReferences
                        ? urlToFile(
                              { ...hoverContext, position: hoverContext, viewState: 'references' },
                              { part: hoverContext.part }
                          )
                        : null,

                // Store hoverPosition for the goToDefinition action's commandArguments to refer to.
                hoverPosition: parameters,
            })
        ),
        distinctUntilChanged((a, b) => isEqual(a, b))
    )
}

export interface UIDefinitionURL {
    /**
     * The target browser URL to navigate to when go to definition is invoked.
     */
    url: string

    /**
     * Whether the URL refers to a definition panel that shows multiple definitions.
     */
    multiple: boolean
}

/**
 * Returns an observable that emits null if no definitions are found, {url, multiple: false} if exactly 1
 * definition is found, {url: defPanelURL, multiple: true} if multiple definitions are found, or an error.
 *
 * @internal
 */
export const getDefinitionURL = (
    { urlToFile, requestGraphQL }: Pick<PlatformContext, 'urlToFile' | 'requestGraphQL'>,
    {
<<<<<<< HEAD
        textDocumentDefinition,
    }: {
        textDocumentDefinition: Pick<Services['textDocumentDefinition'], 'getLocations'>
=======
        workspace,
    }: {
        workspace: {
            roots: { value: readonly WorkspaceRootWithMetadata[] }
        }
>>>>>>> d32e94d3
    },
    workspaceRoots: WorkspaceRootWithMetadata[],
    parameters: TextDocumentPositionParameters & URLToFileContext
) => (locations: Observable<MaybeLoadingResult<Location[]>>): Observable<MaybeLoadingResult<UIDefinitionURL | null>> =>
    locations.pipe(
        switchMap(
            ({ isLoading, result: definitions }): Observable<Partial<MaybeLoadingResult<UIDefinitionURL | null>>> => {
                if (definitions.length === 0) {
                    return of<MaybeLoadingResult<UIDefinitionURL | null>>({ isLoading, result: null })
                }

                // Get unique definitions.
                definitions = uniqWith(definitions, isEqual)

                if (definitions.length > 1) {
                    // Open the panel to show all definitions.
                    const uri = withWorkspaceRootInputRevision(
                        workspaceRoots,
                        parseRepoURI(parameters.textDocument.uri)
                    )
                    return of<MaybeLoadingResult<UIDefinitionURL | null>>({
                        isLoading,
                        result: {
                            url: urlToFile(
                                {
                                    ...uri,
                                    revision: uri.revision || '',
                                    filePath: uri.filePath || '',
                                    position: {
                                        line: parameters.position.line + 1,
                                        character: parameters.position.character + 1,
                                    },
                                    viewState: 'def',
                                },
                                { part: parameters.part }
                            ),
                            multiple: true,
                        },
                    })
                }
                const def = definitions[0]

                // Preserve the input revision (e.g., a Git branch name instead of a Git commit SHA) if the result is
                // inside one of the current roots. This avoids navigating the user from (e.g.) a URL with a nice Git
                // branch name to a URL with a full Git commit SHA.
                const uri = withWorkspaceRootInputRevision(workspaceRoots, parseRepoURI(def.uri))

                if (def.range) {
                    uri.position = {
                        line: def.range.start.line + 1,
                        character: def.range.start.character + 1,
                    }
                }

                // When returning a single definition, include the repo's
                // `rawRepoName`, to allow building URLs on the code host.
                return concat(
                    // While we resolve the raw repo name, emit isLoading with the previous result
                    // (merged in the scan() below)
                    [{ isLoading: true }],
                    resolveRawRepoName({ ...uri, requestGraphQL }).pipe(
                        // When encountering an ERPRIVATEREPOPUBLICSOURCEGRAPHCOM, we can assume that
                        // we're executing in a browser extension pointed to the public sourcegraph.com,
                        // in which case repoName === rawRepoName.
                        catchError(error => {
                            if (isPrivateRepoPublicSourcegraphComErrorLike(error)) {
                                return [uri.repoName]
                            }
                            throw error
                        }),
                        map(rawRepoName => ({
                            url: urlToFile(
                                { ...uri, revision: uri.revision || '', filePath: uri.filePath || '', rawRepoName },
                                { part: parameters.part }
                            ),
                            multiple: false,
                        })),
                        map(result => ({ isLoading, result }))
                    )
                )
            }
        ),
        // Merge partial updates
        scan(
            (previous, current) => ({ ...previous, ...current }),
            ((): MaybeLoadingResult<UIDefinitionURL | null> => ({ isLoading: true, result: null }))()
        )
    )

/**
 * Registers contributions for hover-related functionality.
 */
export function registerHoverContributions({
    extensionsController,
    platformContext: { urlToFile, requestGraphQL },
    history,
    locationAssign,
}: (
    | (ExtensionsControllerProps & PlatformContextProps)
    | {
          extensionsController: Pick<Controller, 'extHostAPI'> & {
              services: Pick<Services, 'commands' | 'contribution'> & {
<<<<<<< HEAD
                  textDocumentDefinition: Pick<Services['textDocumentDefinition'], 'getLocations'>
=======
                  workspace: {
                      roots: { value: readonly WorkspaceRootWithMetadata[] }
                  }
>>>>>>> d32e94d3
              }
          }
          platformContext: Pick<PlatformContext, 'urlToFile' | 'requestGraphQL'>
      }
) & {
    history: H.History
    /** Implementation of `window.location.assign()` used to navigate to external URLs. */
    locationAssign: typeof location.assign
}): Unsubscribable {
    const subscriptions = new Subscription()

    // Registers the "Go to definition" action shown in the hover tooltip. When clicked, the action finds the
    // definition of the token using the registered definition providers and navigates the user there.
    //
    // When the user hovers over a token (even before they click "Go to definition"), it attempts to preload the
    // definition. If preloading succeeds and at least 1 definition is found, the "Go to definition" action becomes
    // a normal link (<a href>) pointing to the definition's URL. Using a normal link here is good for a11y and UX
    // (e.g., open-in-new-tab works and the browser status bar shows the URL).
    //
    // Otherwise (if preloading fails, or if preloading has not yet finished), clicking "Go to definition" executes
    // the goToDefinition command. A loading indicator is displayed, and any errors that occur during execution are
    // shown to the user.
    //
    // Future improvements:
    //
    // TODO(sqs): If the user middle-clicked or Cmd/Ctrl-clicked the button, it would be nice if when the
    // definition was found, a new browser tab was opened to the destination. This is not easy because browsers
    // usually block new tabs opened by JavaScript not directly triggered by a user mouse/keyboard interaction.
    //
    // TODO(sqs): Pin hover after an action has been clicked and before it has completed.
    subscriptions.add(
        extensionsController.services.contribution.registerContributions({
            contributions: {
                actions: [
                    {
                        id: 'goToDefinition',
                        title: parseTemplate('Go to definition'),
                        command: 'goToDefinition',
                        commandArguments: [
                            /* eslint-disable no-template-curly-in-string */
                            parseTemplate('${json(hoverPosition)}'),
                            /* eslint-enable no-template-curly-in-string */
                        ],
                    },
                    {
                        // This action is used when preloading the definition succeeded and at least 1
                        // definition was found.
                        id: 'goToDefinition.preloaded',
                        title: parseTemplate('Go to definition'),
                        command: 'open',
                        // eslint-disable-next-line no-template-curly-in-string
                        commandArguments: [parseTemplate('${goToDefinition.url}')],
                    },
                ],
                menus: {
                    hover: [
                        // Do not show any actions if no definition provider is registered. (In that case,
                        // goToDefinition.{error, loading, url} will all be falsey.)
                        {
                            action: 'goToDefinition',
                            when: parse('goToDefinition.error || goToDefinition.showLoading'),
                        },
                        {
                            action: 'goToDefinition.preloaded',
                            when: parse('goToDefinition.url'),
                        },
                    ],
                },
            },
        })
    )
    subscriptions.add(
        extensionsController.services.commands.registerCommand({
            command: 'goToDefinition',
            run: async (parametersString: string) => {
                const parameters: TextDocumentPositionParameters & URLToFileContext = JSON.parse(parametersString)
<<<<<<< HEAD
                const { result } = await getDefinitionURL(
                    { urlToFile, requestGraphQL },
                    extensionsController.services,
                    [], // TODO
                    parameters
                )
                    .pipe(first(({ isLoading, result }) => !isLoading || result !== null))
=======
                const { result } = await from(extensionsController.extHostAPI)
                    .pipe(
                        switchMap(api => wrapRemoteObservable(api.getDefinition(parameters))),
                        getDefinitionURL({ urlToFile, requestGraphQL }, extensionsController.services, parameters),
                        first(({ isLoading, result }) => !isLoading || result !== null)
                    )
>>>>>>> d32e94d3
                    .toPromise()
                if (!result) {
                    throw new Error('No definition found.')
                }
                if (result.url === H.createPath(history.location)) {
                    // The user might be confused if they click "Go to definition" and don't go anywhere, which
                    // occurs if they are *already* on the definition. Give a helpful tip if they do this.
                    //
                    // Note that these tips won't show up if the definition URL is already known by the time they
                    // click "Go to definition", because then it's a normal link and not a button that executes
                    // this command. TODO: It would be nice if they also showed up in that case.
                    if (result.multiple) {
                        // The user may not have noticed the panel at the bottom of the screen, so tell them
                        // explicitly.
                        throw new Error('Multiple definitions shown in panel below.')
                    }
                    throw new Error('Already at the definition.')
                }
                if (isExternalLink(result.url)) {
                    // External links must be navigated to through the browser
                    locationAssign(result.url)
                } else {
                    // Use history library to handle in-app navigation
                    history.push(result.url)
                }
            },
        })
    )

    // Register the "Find references" action shown in the hover tooltip. This is simpler than "Go to definition"
    // because it just needs a URL that can be statically constructed from the current URL (it does not need to
    // query any providers).
    subscriptions.add(
        extensionsController.services.contribution.registerContributions({
            contributions: {
                actions: [
                    {
                        id: 'findReferences',
                        title: parseTemplate('Find references'),
                        command: 'open',
                        // eslint-disable-next-line no-template-curly-in-string
                        commandArguments: [parseTemplate('${findReferences.url}')],
                    },
                ],
                menus: {
                    hover: [
                        // To reduce UI jitter, even though "Find references" can be shown immediately (because
                        // the URL can be statically constructed), don't show it until either (1) "Go to
                        // definition" is showing or (2) the LOADER_DELAY has elapsed. The part (2) of this
                        // logic is implemented in the observable pipe that sets findReferences.url above.
                        {
                            action: 'findReferences',
                            when: parse(
                                'findReferences.url && (goToDefinition.showLoading || goToDefinition.url || goToDefinition.error)'
                            ),
                        },
                    ],
                },
            },
        })
    )

    return subscriptions
}<|MERGE_RESOLUTION|>--- conflicted
+++ resolved
@@ -16,7 +16,6 @@
     scan,
     mapTo,
 } from 'rxjs/operators'
-import { WorkspaceRoot } from 'sourcegraph'
 import { ActionItemAction } from '../actions/ActionItem'
 import { wrapRemoteObservable } from '../api/client/api/common'
 import { Context } from '../api/client/context/context'
@@ -95,9 +94,6 @@
         getDefinition: (parameters: TextDocumentPositionParameters) => Observable<MaybeLoadingResult<Location[]>>
         extensionsController: {
             services: {
-                workspace: {
-                    roots: { value: readonly WorkspaceRootWithMetadata[] }
-                }
                 textDocumentReferences: Pick<Services['textDocumentReferences'], 'providersForDocument'>
             }
         }
@@ -110,17 +106,9 @@
         position: { line: hoverContext.line - 1, character: hoverContext.character - 1 },
         part: hoverContext.part,
     }
-<<<<<<< HEAD
-    const definitionURLOrError = getDefinitionURL(
-        { urlToFile, requestGraphQL },
-        extensionsController.services,
-        [], // TODO
-        parameters
-    ).pipe(
-=======
+
     const definitionURLOrError = getDefinition(parameters).pipe(
-        getDefinitionURL({ urlToFile, requestGraphQL }, extensionsController.services, parameters),
->>>>>>> d32e94d3
+        getDefinitionURL({ urlToFile, requestGraphQL }, [/* TODO: workspace roots*/], parameters),
         catchError((error): [MaybeLoadingResult<ErrorLike>] => [{ isLoading: false, result: asError(error) }]),
         share()
     )
@@ -196,26 +184,13 @@
 }
 
 /**
- * Returns an observable that emits null if no definitions are found, {url, multiple: false} if exactly 1
+ * Returns an RxJS operator that emits null if no definitions are found, {url, multiple: false} if exactly 1
  * definition is found, {url: defPanelURL, multiple: true} if multiple definitions are found, or an error.
  *
  * @internal
  */
 export const getDefinitionURL = (
     { urlToFile, requestGraphQL }: Pick<PlatformContext, 'urlToFile' | 'requestGraphQL'>,
-    {
-<<<<<<< HEAD
-        textDocumentDefinition,
-    }: {
-        textDocumentDefinition: Pick<Services['textDocumentDefinition'], 'getLocations'>
-=======
-        workspace,
-    }: {
-        workspace: {
-            roots: { value: readonly WorkspaceRootWithMetadata[] }
-        }
->>>>>>> d32e94d3
-    },
     workspaceRoots: WorkspaceRootWithMetadata[],
     parameters: TextDocumentPositionParameters & URLToFileContext
 ) => (locations: Observable<MaybeLoadingResult<Location[]>>): Observable<MaybeLoadingResult<UIDefinitionURL | null>> =>
@@ -317,13 +292,7 @@
     | {
           extensionsController: Pick<Controller, 'extHostAPI'> & {
               services: Pick<Services, 'commands' | 'contribution'> & {
-<<<<<<< HEAD
-                  textDocumentDefinition: Pick<Services['textDocumentDefinition'], 'getLocations'>
-=======
-                  workspace: {
-                      roots: { value: readonly WorkspaceRootWithMetadata[] }
-                  }
->>>>>>> d32e94d3
+                  // TODO: we removed everything in here
               }
           }
           platformContext: Pick<PlatformContext, 'urlToFile' | 'requestGraphQL'>
@@ -400,22 +369,12 @@
             command: 'goToDefinition',
             run: async (parametersString: string) => {
                 const parameters: TextDocumentPositionParameters & URLToFileContext = JSON.parse(parametersString)
-<<<<<<< HEAD
-                const { result } = await getDefinitionURL(
-                    { urlToFile, requestGraphQL },
-                    extensionsController.services,
-                    [], // TODO
-                    parameters
-                )
-                    .pipe(first(({ isLoading, result }) => !isLoading || result !== null))
-=======
                 const { result } = await from(extensionsController.extHostAPI)
                     .pipe(
                         switchMap(api => wrapRemoteObservable(api.getDefinition(parameters))),
-                        getDefinitionURL({ urlToFile, requestGraphQL }, extensionsController.services, parameters),
+                        getDefinitionURL({ urlToFile, requestGraphQL }, [/* TODO: workspace roots */], parameters),
                         first(({ isLoading, result }) => !isLoading || result !== null)
                     )
->>>>>>> d32e94d3
                     .toPromise()
                 if (!result) {
                     throw new Error('No definition found.')
