--- conflicted
+++ resolved
@@ -132,13 +132,9 @@
 // raising NoResolvedRepos alerts with suggestions when we know the original
 // query does not contain any repos to search.
 func (r *searchResolver) reposExist(ctx context.Context, options searchrepos.Options) bool {
-<<<<<<< HEAD
-	options.UserSettings = r.userSettings
+	options.UserSettings = r.UserSettings
 	options.Zoekt = r.zoekt
 	options.DefaultReposFunc = database.GlobalDefaultRepos.List
-=======
-	options.UserSettings = r.UserSettings
->>>>>>> 2a94b939
 	resolved, err := searchrepos.ResolveRepositories(ctx, options)
 	return err == nil && len(resolved.RepoRevs) > 0
 }
